--- conflicted
+++ resolved
@@ -278,8 +278,7 @@
                                 return_plot=False)
     assert not prediction.empty
 
-<<<<<<< HEAD
-=======
+
 @pytest.mark.parametrize("patch_overlap",[0.1, 0])
 def test_predict_tile_from_array_with_return_plot(m, patch_overlap, raster_path):
     #test predict numpy image
@@ -293,7 +292,6 @@
                                 color=(0,255,0))
     assert isinstance(prediction, np.ndarray)
     assert prediction.size > 0
->>>>>>> 0ac22215
 
 def test_predict_tile_no_mosaic(m, raster_path):
     # test no mosaic, return a tuple of crop and prediction
